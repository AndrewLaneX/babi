--- conflicted
+++ resolved
@@ -249,12 +249,8 @@
 
     def rendered_line(self, idx: int, margin: Margin) -> str:
         x = self._cursor_x if idx == self.y else 0
-<<<<<<< HEAD
-        return scrolled_line(self._lines[idx].expandtabs(4), x, margin.cols - self.line_numbers_len)
-=======
         expanded = self._lines[idx].expandtabs(self.tab_size)
-        return scrolled_line(expanded, x, margin.cols)
->>>>>>> 144bbb9d
+        return scrolled_line(expanded, x, margin.cols - self.line_numbers_len)
 
     # movement
 
